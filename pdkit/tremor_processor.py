--- conflicted
+++ resolved
@@ -91,14 +91,7 @@
             (https://docs.scipy.org/doc/scipy/reference/generated/scipy.signal.lfilter.html)
 
             :param data_frame: the data frame    
-<<<<<<< HEAD
             :return dataframe: data_frame.x, data_frame.y, data_frame.z: x, y, z components of the acceleration data_frame.index is the datetime-like index
-
-=======
-            :param str cutoff_frequency: The path to load data from
-            :param str filter_order: format of the file. Default is CloudUPDRS. Set to mpower for mpower data.
-            :return data_frame: data_frame.x, data_frame.y, data_frame.z: x, y, z components of the acceleration data_frame.index is the datetime-like index
->>>>>>> 4326e0e2
         '''
         b, a = signal.butter(self.filter_order, 2 * self.cutoff_frequency / self.sampling_frequency, 'high', analog=False)
         filtered_signal = signal.lfilter(b, a, data_frame.mag_sum_acc.values)
