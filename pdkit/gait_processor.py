--- conflicted
+++ resolved
@@ -7,15 +7,10 @@
 from scipy import interpolate, signal, fft
 from pywt import wavedec
 
-<<<<<<< HEAD
-from .utils import load_data, numerical_integration, autocorrelation, peakdet
-from .processor import Processor
 
-=======
 from utils import load_data, numerical_integration, autocorrelation, peakdet, typecheck
 from processor import Processor
 from loaders import GaitDataLoader
->>>>>>> 4326e0e2
 
 class GaitProcessor(Processor):
     '''
