#!/usr/bin/env python3
# -*- coding: utf-8 -*-
# Copyright 2018 Birkbeck College. All rights reserved.
#
# Licensed under the MIT license. See file LICENSE for details.
#
# Author: Cosmin Stamate 

import sys
import traceback

import numpy as np
import pandas as pd

from scipy import interpolate, signal, fft
from scipy.fftpack import rfft
from pywt import wavedec

from pdkit.processor import Processor
from pdkit.gait_time_series import GaitTimeSeries

from scipy.integrate import cumtrapz


from pdkit.utils import (load_data,
                        numerical_integration, 
                        autocorrelation,
                        peakdet,
                        compute_interpeak,
                        butter_lowpass_filter,
                        crossings_nonzero_pos2neg,
                        autocorrelate)


class GaitProcessor(Processor):
    """
       This is the main Gait Processor class. Once the data is loaded it will be
       accessible at data_frame, where it looks like:
       data_frame.x, data_frame.y, data_frame.z: x, y, z components of the acceleration
       data_frame.index is the datetime-like index
       
       This values are recommended by the author of the pilot study [1] and [3]
       
       step_size = 50.0
       start_end_offset = [100, 100]
       delta = 0.5
       loco_band = [0.5, 3]
       freeze_band = [3, 8]
       sampling_frequency = 100.0Hz
       cutoff_frequency = 2.0Hz
       filter_order = 2
       window = 256
       lower_frequency = 2.0Hz
       upper_frequency = 10.0Hz

       [1] Developing a tool for remote digital assessment of Parkinson s disease
            Kassavetis	P,	Saifee	TA,	Roussos	G,	Drougas	L,	Kojovic	M,	Rothwell	JC,	Edwards	MJ,	Bhatia	KP

       [2] Determination of a Patient's Speed and Stride Length Minimizing Hardware Requirements (Body Sensor Networks (BSN), 2011 International Conference on, 144-149)
            Martin, E. ; EECS Dept., Univ. of California, Berkeley, Berkeley, CA, USA ; Shia, V. ; Bajcsy, R.

       [3] M. Bachlin et al., "Wearable Assistant for Parkinson’s Disease Patients With the Freezing of Gait Symptom,"
           in IEEE Transactions on Information Technology in Biomedicine, vol. 14, no. 2, pp. 436-446, March 2010.
<<<<<<< HEAD

       [4] The use of the fast Fourier transform for the estimation of power spectra: A method based 
            on time averaging over short, modified periodograms (IEEE Trans. Audio Electroacoust. 
            vol. 15, pp. 70-73, 1967)
            P. Welch
    '''
=======
    """
>>>>>>> 040152ce

    def __init__(self,
                 sampling_frequency=100.0,
                 cutoff_frequency=2.0,
                 filter_order=2,
                 window=256,
                 lower_frequency=2.0,
                 upper_frequency=10.0,
                 step_size=50.0,
                 start_end_offset=[100, 100],
                 delta=0.5,
                 loco_band=[0.5, 3],
                 freeze_band=[3, 8],
                 stride_fraction=1.0/8.0,
                 order=4,
                 threshold=0.5,
                 distance=90,
                 step_period=2,
                 stride_period=1,
                 pendulum_length=1,
                 ):

        super().__init__(sampling_frequency,
                         cutoff_frequency,
                         filter_order,
                         window,
                         lower_frequency,
                         upper_frequency)

        self.step_size = step_size
        self.start_end_offset = start_end_offset
        self.delta = delta
        self.loco_band = loco_band
        self.freeze_band = freeze_band
        self.stride_fraction = stride_fraction
        self.order = order
        self.threshold = threshold
        self.distance = distance
        self.step_period = step_period
        self.stride_period = stride_period
        self.pendulum_length = pendulum_length


<<<<<<< HEAD
    def remove_static_signal(self, data_frame, axis='x', signal_threshold=0.1):

        signal = butter_lowpass_filter(data_frame[axis], self.sampling_frequency, cutoff=self.cutoff_frequency, order=self.filter_order)
        
        # go forwards
        for i, s in enumerate(signal):
            if not (-signal_threshold <= s <= signal_threshold):
                start = i
                break
        
        # go backwards
        for i, s in reversed(list(enumerate(signal))):
            if not (-signal_threshold <= s <= signal_threshold):
                stop = i
                break
        
        return start, stop

    def freeze_of_gait(self, data_frame, axis='x'):
        ''' 
=======
    def freeze_of_gait(self, data_frame):
        """ 
>>>>>>> 040152ce
            This method assess freeze of gait following [3].

            :param DataFrame data_frame: the data frame.
            :param string axis: The axis (preferably forward direction) from which to extract all gait features.

<<<<<<< HEAD
            :return list freeze_time: What times do freeze of gait events occur. [measured in time (h:m:s)]
            :return list freeze_indexe: Freeze Index is defined as the power in the “freeze” band [3–8 Hz] di-vided by the power in the “locomotor” band [0.5–3 Hz] [3]. [measured in Hz]
            :return list locomotor_freeze_index: Locomotor freeze index is the power in the “freeze” band [3–8 Hz] added to power in the “locomotor” band [0.5–3 Hz]. [measured in Hz]
        '''
=======
            :return list freeze_times: What times does freeze of gait occur.
            :return list freeze_indexes: What are the index in the dataframe when freeze of gait occurs.
            :return list locomotion_freezes: When does locomotion freeze happen,.
        """
>>>>>>> 040152ce
        
        # the sampling frequency was recommended by the author of the pilot study
        data = self.resample_signal(data_frame) 
        data = data[axis].values

        f_res = self.sampling_frequency / self.window

        f_nr_LBs = int(self.loco_band[0] / f_res)
        f_nr_LBe = int(self.loco_band[1] / f_res)
        f_nr_FBs = int(self.freeze_band[0] / f_res)
        f_nr_FBe = int(self.freeze_band[1] / f_res)

        jPos = self.window + 1
        i = 0
        
        time = []
        sumLocoFreeze = []
        freezeIndex = []
        
        while jPos < len(data):
            
            jStart = jPos - self.window
            time.append(jPos)

            y = data[int(jStart):int(jPos)]
            y = y - np.mean(y)

            Y = np.fft.fft(y, int(self.window))
            Pyy = abs(Y*Y) / self.window #conjugate(Y) * Y / NFFT

            areaLocoBand = numerical_integration( Pyy[f_nr_LBs-1 : f_nr_LBe], self.sampling_frequency )
            areaFreezeBand = numerical_integration( Pyy[f_nr_FBs-1 : f_nr_FBe], self.sampling_frequency )

            sumLocoFreeze.append(areaFreezeBand + areaLocoBand)

            freezeIndex.append(areaFreezeBand / areaLocoBand)

            jPos = jPos + self.step_size
            i = i + 1

        freeze_time = np.asarray(time, dtype=np.int32)
        freeze_index = np.asarray(freezeIndex, dtype=np.float32)
        locomotor_freeze_index = np.asarray(sumLocoFreeze, dtype=np.float32)

        return freeze_time, freeze_index, locomotor_freeze_index


<<<<<<< HEAD
    def frequency_of_peaks(self, data_frame, axis='x'):
        ''' 
            This method assess the frequency of the peaks on any given axis.
=======
    def frequency_of_peaks(self, data_frame):
        """ 
            This method assess the frequency of the peaks on the x-axis.
>>>>>>> 040152ce

            :param DataFrame data_frame: The data frame.
            :param string axis: The axis (preferably forward direction) from which to extract all gait features.

<<<<<<< HEAD
            :return float frequency_of_peaks: The frequency of peaks on the x-axis. [measured in Hz]
        '''
=======
            :return float frequency_of_peaks: The frequency of peaks on the x-axis.
        """
>>>>>>> 040152ce

        peaks_data = data_frame[self.start_end_offset[0]: -self.start_end_offset[1]][axis].values
        maxtab, mintab = peakdet(peaks_data, self.delta)

        x = np.mean(peaks_data[maxtab[1:,0].astype(int)] - peaks_data[maxtab[:-1,0].astype(int)])

        frequency_of_peaks = abs(1/x)

        return frequency_of_peaks
        

    def speed_of_gait(self, data_frame, wavelet_type='db3', wavelet_level=6):
        """
            This method assess the speed of gait following [2].
            It extracts the gait speed from the energies of the approximation coefficients of wavelet functions.

            :param DataFrame data_frame: the data frame.
            :param str wavelet_type: the type of wavelet to use. See https://pywavelets.readthedocs.io/en/latest/ref/wavelets.html for a full list.
            :param int wavelet_level: the number of cycles the used wavelet should have. See https://pywavelets.readthedocs.io/en/latest/ref/wavelets.html for a fill list.
            
            :return float gait_speed: The speed of gait. [measured in meters/second]
        """

        coeffs = wavedec(data_frame.mag_sum_acc, wavelet=wavelet_type, level=wavelet_level)

        energy = [sum(coeffs[wavelet_level - i]**2) / len(coeffs[wavelet_level - i]) for i in range(wavelet_level)]

        WEd1 = energy[0] / (5 * np.sqrt(2))
        WEd2 = energy[1] / (4 * np.sqrt(2))
        WEd3 = energy[2] / (3 * np.sqrt(2))
        WEd4 = energy[3] / (2 * np.sqrt(2))
        WEd5 = energy[4] / np.sqrt(2)
        WEd6 = energy[5] / np.sqrt(2)

        gait_speed = 0.5 * np.sqrt(WEd1+(WEd2/2)+(WEd3/3)+(WEd4/4)+(WEd5/5))

        return gait_speed


    def walk_regularity_symmetry(self, data_frame):
        """ 
            This method extracts the step and stride regularity and also walk symmetry.

            :param DataFrame data_frame: the data frame.

<<<<<<< HEAD
            :return list step_regularity: Regularity of steps on [x, y, z] coordinates. Defined as the consistency of the step-to-step pattern.
            :return list stride_regularity: Regularity of stride on [x, y, z] coordinates. Defined as the consistency of the stride-to-stride pattern.
            :return list walk_symmetry: Symmetry of walk on [x, y, z] coordinates. Defined as the difference between step and stride regularity.
        '''
=======
            :return list step_regularity: Regularity of steps on [x, y, z] coordinates.
            :return list stride_regularity: Regularity of stride on [x, y, z] coordinates.
            :return list walk_symmetry: Symmetry of walk on [x, y, z] coordinates.
        """
>>>>>>> 040152ce
        
        def _symmetry(v):
            maxtab, _ = peakdet(v, self.delta)
            return maxtab[1][1], maxtab[2][1]

        step_regularity_x, stride_regularity_x = _symmetry(autocorrelation(data_frame.x))
        step_regularity_y, stride_regularity_y = _symmetry(autocorrelation(data_frame.y))
        step_regularity_z, stride_regularity_z = _symmetry(autocorrelation(data_frame.z))

        symmetry_x = step_regularity_x - stride_regularity_x
        symmetry_y = step_regularity_y - stride_regularity_y
        symmetry_z = step_regularity_z - stride_regularity_z

        step_regularity = [step_regularity_x, step_regularity_y, step_regularity_z]
        stride_regularity = [stride_regularity_x, stride_regularity_y, stride_regularity_z]
        walk_symmetry = [symmetry_x, symmetry_y, symmetry_z]

        return step_regularity, stride_regularity, walk_symmetry


    def walk_direction_preheel(self, data_frame):
        """
            Estimate local walk (not cardinal) direction with pre-heel strike phase.

            Inspired by Nirupam Roy's B.E. thesis: "WalkCompass:
            Finding Walking Direction Leveraging Smartphone's Inertial Sensors,".

            :param DataFrame data_frame: the data frame.

<<<<<<< HEAD
            :return array direction: Unit vector of local walk (not cardinal) direction.
        '''
=======
            :return array direction: Unit vector of local walk (not cardinal) direction
        """
>>>>>>> 040152ce


        # Sum of absolute values across accelerometer axes:
        data = data_frame.x.abs() + data_frame.y.abs() + data_frame.z.abs()

        # Find maximum peaks of smoothed data:
        dummy, ipeaks_smooth = self.heel_strikes(data)
        data = data.values

        # Compute number of samples between peaks using the real part of the FFT:
        interpeak = compute_interpeak(data, self.sampling_frequency)
        decel = np.int(np.round(self.stride_fraction * interpeak))

        # Find maximum peaks close to maximum peaks of smoothed data:
        ipeaks = []
        for ipeak_smooth in ipeaks_smooth:
            ipeak = np.argmax(data[ipeak_smooth - decel:ipeak_smooth + decel])
            ipeak += ipeak_smooth - decel
            ipeaks.append(ipeak)

        # Compute the average vector for each deceleration phase:
        vectors = []
        for ipeak in ipeaks:
            decel_vectors = np.asarray([[data_frame.x[i], data_frame.y[i], data_frame.z[i]]
                                        for i in range(ipeak - decel, ipeak)])
            vectors.append(np.mean(decel_vectors, axis=0))

        # Compute the average deceleration vector and take the opposite direction:
        direction = -1 * np.mean(vectors, axis=0)

        # Return the unit vector in this direction:
        direction /= np.sqrt(direction.dot(direction))

        return direction


<<<<<<< HEAD
    def heel_strikes(self, data_frame, axis='x'):
        '''
=======
    def heel_strikes(self, data_frame_axis):
        """
>>>>>>> 040152ce
            Estimate heel strike times between sign changes in accelerometer data.

            :param DataFrame data_frame: The data frame.
            :param string axis: The axis (preferably forward direction) from which to extract all gait features.

            :return array strikes: Heel strike timings
            :return list strike_indices: Heel strike timing indices.
        """
        # Demean data:
        data = data_frame[axis].values
        data -= data.mean()

        # Low-pass filter the AP accelerometer data by the 4th order zero lag
        # Butterworth filter whose cut frequency is set to 5 Hz:
        filtered = butter_lowpass_filter(data, self.sampling_frequency, self.cutoff_frequency, self.order)

        # Find transitional positions where AP accelerometer changes from
        # positive to negative.
        transitions = crossings_nonzero_pos2neg(filtered)

        # Find the peaks of AP acceleration preceding the transitional positions,
        # and greater than the product of a threshold and the maximum value of
        # the AP acceleration:
        strike_indices_smooth = []
        filter_threshold = np.abs(self.threshold * np.max(filtered))
        for i in range(1, np.size(transitions)):
            segment = range(transitions[i-1], transitions[i])
            imax = np.argmax(filtered[segment])
            if filtered[segment[imax]] > filter_threshold:
                strike_indices_smooth.append(segment[imax])

        # Compute number of samples between peaks using the real part of the FFT:
        interpeak = compute_interpeak(data, self.sampling_frequency)
        decel = np.int(interpeak / 2)

        # Find maximum peaks close to maximum peaks of smoothed data:
        strike_indices = []
        for ismooth in strike_indices_smooth:
            istrike = np.argmax(data[ismooth - decel:ismooth + decel])
            istrike = istrike + ismooth - decel
            strike_indices.append(istrike)

        strikes = np.asarray(strike_indices)
        strikes -= strikes[0]
        strikes = strikes / self.sampling_frequency

        return strikes, strike_indices


<<<<<<< HEAD
    def gait_regularity_symmetry(self, data_frame, axis='x', unbias=1, normalize=2):
        '''
=======
    def gait_regularity_symmetry(self, data_frame_axis, unbias=1, normalize=2):
        """
>>>>>>> 040152ce
            Compute step and stride regularity and symmetry from accelerometer data.

            :param DataFrame data_frame: The data frame.
            :param string axis: The axis (preferably forward direction) from which to extract all gait features.
            :param int unbias: Unbiased autocorrelation: divide by range (1) or by weighted range (2).
            :param int normalize: Normalize: divide by 1st coefficient (1) or by maximum abs. value (2).

            :return float step_regularity: Step regularity measure along axis.
            :return float stride_regularity: Stride regularity measure along axis.
            :return symmetry: Symmetry measure along axis.
        """

        coefficients, _ = autocorrelate(data_frame[axis], unbias=1, normalize=2)

        step_regularity = coefficients[self.step_period]
        stride_regularity = coefficients[self.stride_period]
        symmetry = np.abs(stride_regularity - step_regularity)

        return step_regularity, stride_regularity, symmetry


    def gait(self, data_frame, axis='x'):
        """
            Extract gait features from estimated heel strikes and accelerometer data.

            :param DataFrame data_frame: The data frame.
            :param string axis: The axis (preferably forward direction) from which to extract all gait features.

<<<<<<< HEAD
            :return int number_of_steps: Estimated number of steps based on heel strikes. [number of steps]
            :return float velocity: Velocity (if distance). [meters/second]
            :return float avg_step_length: Average step length (if distance). [meters]
            :return float avg_stride_length: Average stride length (if distance). [meters]
            :return float cadence: Number of steps divided by duration. [steps / second]
            :return array step_durations: Step duration. [array of seconds]
            :return float avg_step_duration: Average step duration. [seconds]
            :return float sd_step_durations: Standard deviation of step durations. [array of seconds]
            :return list strides: Stride timings for each side. [array of seconds]
            :return float avg_number_of_strides: Estimated number of strides based on alternating heel strikes. [number of strides]
            :return list stride_durations: Estimated stride durations. [array of seconds]
            :return float avg_stride_duration: Average stride duration. [seconds]
            :return float sd_step_durations: Standard deviation of stride durations. [seconds]
            :return float step_regularity: Measure of step regularity along axis. [percentage consistency of the step-to-step pattern]
            :return float stride_regularity: Measure of stride regularity along axis. [percentage consistency of the stride-to-stride pattern]
            :return float symmetry: Measure of gait symmetry along axis. [difference between step and stride regularity]
        '''
=======
            :return int number_of_steps: Estimated number of steps based on heel strikes.
            :return float velocity: Velocity (if distance).
            :return float avg_step_length: Average step length (if distance).
            :return float avg_stride_length: Average stride length (if distance).
            :return float cadence: Number of steps divided by duration.
            :return array step_durations: Step duration.
            :return float avg_step_duration: Average step duration.
            :return float sd_step_durations: Standard deviation of step durations.
            :return list strides: Stride timings for each side.
            :return float avg_number_of_strides: Estimated number of strides based on alternating heel strikes.
            :return list stride_durations: Estimated stride durations.
            :return float avg_stride_duration: Average stride duration.
            :return float sd_step_durations: Standard deviation of stride durations.
            :return float step_regularity: Measure of step regularity along axis.
            :return float stride_regularity: Measure of stride regularity along axis.
            :return float symmetry: Measure of gait symmetry along axis.
        """
>>>>>>> 040152ce

        self.duration = data_frame.td[-1]
        data = data_frame[axis]
        
        strikes, strikes_ids = self.heel_strikes(data)

        step_durations = []
        for i in range(1, np.size(strikes)):
            step_durations.append(strikes[i] - strikes[i-1])

        avg_step_duration = np.mean(step_durations)
        sd_step_durations = np.std(step_durations)

        number_of_steps = np.size(strikes)

        # Cadence in steps / duration
        cadence = number_of_steps / self.duration

        strides1 = strikes[0::2]
        strides2 = strikes[1::2]

        stride_durations1 = []
        for i in range(1, np.size(strides1)):
            stride_durations1.append(strides1[i] - strides1[i-1])

        stride_durations2 = []
        for i in range(1, np.size(strides2)):
            stride_durations2.append(strides2[i] - strides2[i-1])

        strides = [strides1, strides2]
        stride_durations = [stride_durations1, stride_durations2]

        avg_number_of_strides = np.mean([np.size(strides1), np.size(strides2)])
        avg_stride_duration = np.mean((np.mean(stride_durations1),
                                    np.mean(stride_durations2)))
        sd_stride_durations = np.mean((np.std(stride_durations1),
                                    np.std(stride_durations2)))

        self.step_period = np.int(np.round(1 / avg_step_duration))
        self.stride_period = np.int(np.round(1 / avg_stride_duration))

        step_regularity, stride_regularity, symmetry = self.gait_regularity_symmetry(data)

        # Set distance-based measures to None if distance not set:
        if self.distance:
            velocity = self.distance / self.duration
            avg_step_length = number_of_steps / self.distance
            avg_stride_length = avg_number_of_strides / self.distance
        else:
            velocity = None
            avg_step_length = None
            avg_stride_length = None

        return number_of_steps, cadence, velocity, \
            avg_step_length, avg_stride_length, step_durations, \
            avg_step_duration, sd_step_durations, strides, stride_durations, \
            avg_number_of_strides, avg_stride_duration, sd_stride_durations, \
            step_regularity, stride_regularity, symmetry

    def coarse_gait_features(self):

        # Foot symmetry
        walking = data[strikes_ids[0]: strikes_ids[-1]]
        steps = [ [data[strikes_ids[z]: strikes_ids[z+1]]] for z in  range(len(strikes_ids) - 1)]

        # Acceleration amplitude variability
        acceleration_amplitude_variability = [data[strikes_ids[i]: strikes_ids[i+1]].std() for i in range(len(strikes_ids) -1)]

        # Cycle frequency in Hertz
        cycle_frequency = self.sampling_frequency * rfft(data).argmax() / data.shape[0]
        
        total_steps = len(walking)

        first_foot= [len(a[0]) for a in steps[::2]]
        second_foot = [len(a[0])  for a in steps[1::2]]

        first_sym = np.sum([a / total_steps for a in first_foot])
        second_sym = np.sum([a / total_steps for a in second_foot])

        # Gait irregularity
        first_foot_gait_irreg = [a / self.sampling_frequency for a in first_foot]
        second_foot_gait_irreg = [a / self.sampling_frequency for a in second_foot]

        gait_irregularity = np.mean([first_foot_gait_irreg, second_foot_gait_irreg])

        # Gait variability

        # Harmonic ratio
        sig_fft = np.fft.fft(data)
        bins, _ = np.histogram(sig_fft, 100)

        harmonic_ratio = np.sum(bins[::2]) / np.sum(bins[1::2])

        # Root mean square
        root_mean_square = np.sqrt(np.mean(data_frame.mag_sum_acc))

        # Step timing variability
        step_timing_variability = np.std([len(a) for a in steps])

        # Strides
        first_strides = list(zip(first_foot[::2], first_foot[1::2]))
        second_strides = list(zip(second_foot[::2], second_foot[1::2]))

        # Stride duration
        first_str_duration = [np.sum(a) / self.sampling_frequency for a in first_strides]
        second_str_duration = [np.sum(a) / self.sampling_frequency for a in second_strides]

        # Stride frequency

    def micro_pace(self, data_frame, axis='x'):
        time = data_frame.td.values
        data = data_frame[axis].values
        # data = butter_lowpass_filter(data, self.sampling_frequency, cutoff=self.cutoff_frequency)

        velocity = cumtrapz(data, time)
        # velocity = butter_lowpass_filter(velocity, self.sampling_frequency, cutoff=self.cutoff_frequency)

        displacement = cumtrapz(velocity, time[0: -1])

        step_length = 2 * np.sqrt(2 * self.pendulum_length * displacement - displacement ** 2)
        step_velocity = step_length / time[1: -1]

        mean_step_length = np.mean(step_length)
        mean_step_velocity = np.mean(step_velocity)

        return  mean_step_velocity,\
                mean_step_length,\
                # swing_time_variability,\
                # stance_time_variability,\
                # step_time_variability 

    def micro_rythm(self, data_frame):
        strikes, indices = self.heel_strikes(data_frame)
        step_durations = [strikes[i] - strikes[i-1] for i in range(1, np.size(strikes))]
        
        mean_step_time = np.mean(step_durations)

        return  mean_step_time,\
                # mean_swing_time,\
                # mean_stance_time

    def micro_variability(self, data_frame, axis='x'):
        time = data_frame.td.values
        data = data_frame[axis].values
        # data = butter_lowpass_filter(data, self.sampling_frequency, cutoff=self.cutoff_frequency)

        velocity = cumtrapz(data, time)
        # velocity = butter_lowpass_filter(velocity, self.sampling_frequency, cutoff=self.cutoff_frequency)

        displacement = cumtrapz(velocity, time[0: -1])

        step_length = 2 * np.sqrt(2 * self.pendulum_length * displacement - displacement ** 2)
        step_velocity = step_length / time[1: -1]

        step_length_variability = np.std(step_length)
        step_velocity_variability = np.std(step_velocity)

        return  step_velocity_variability,\
                step_length_variability

    def micro_asymmetry(self):
        pass

        # return  swing_time_asymmetry,\
        #         step_time_asymmetry,\
        #         stance_time_asymmetry

    def micro_pastural_control(self):
        pass

        # return step_length_asymmetry

    def macro_volume(self, data_frame):
        total_walking_time = data_frame.td[-1]
        data_frame = data_frame['x']

        strikes, _ = self.heel_strikes(data_frame)
        total_steps = np.size(strikes)

        return  total_walking_time,\
                total_steps,\
                # total_bouts,\
                # mean_bout_length



if __name__ == '__main__':
    ts = GaitTimeSeries()
    ts = ts.load_data('../tests/data/cloudupdrs_gait.csv')

    gp = GaitProcessor()

# fix readthedocs!!!!! !!!

# put this list in pivotal
# list of implented vs lackcing gait features from paper (ieee-xplore)
# george will send wavelet for step length without distance :)
# identify the mid-section in walking and characterize:
    # count number of steps it takes to fully rotate body
    # rotational acceleration
    # use quaternions for this

# add units of measurement for all outputs
# add references to functions<|MERGE_RESOLUTION|>--- conflicted
+++ resolved
@@ -61,16 +61,12 @@
 
        [3] M. Bachlin et al., "Wearable Assistant for Parkinson’s Disease Patients With the Freezing of Gait Symptom,"
            in IEEE Transactions on Information Technology in Biomedicine, vol. 14, no. 2, pp. 436-446, March 2010.
-<<<<<<< HEAD
 
        [4] The use of the fast Fourier transform for the estimation of power spectra: A method based 
             on time averaging over short, modified periodograms (IEEE Trans. Audio Electroacoust. 
             vol. 15, pp. 70-73, 1967)
             P. Welch
-    '''
-=======
     """
->>>>>>> 040152ce
 
     def __init__(self,
                  sampling_frequency=100.0,
@@ -114,7 +110,6 @@
         self.pendulum_length = pendulum_length
 
 
-<<<<<<< HEAD
     def remove_static_signal(self, data_frame, axis='x', signal_threshold=0.1):
 
         signal = butter_lowpass_filter(data_frame[axis], self.sampling_frequency, cutoff=self.cutoff_frequency, order=self.filter_order)
@@ -135,26 +130,15 @@
 
     def freeze_of_gait(self, data_frame, axis='x'):
         ''' 
-=======
-    def freeze_of_gait(self, data_frame):
-        """ 
->>>>>>> 040152ce
             This method assess freeze of gait following [3].
 
             :param DataFrame data_frame: the data frame.
             :param string axis: The axis (preferably forward direction) from which to extract all gait features.
 
-<<<<<<< HEAD
             :return list freeze_time: What times do freeze of gait events occur. [measured in time (h:m:s)]
             :return list freeze_indexe: Freeze Index is defined as the power in the “freeze” band [3–8 Hz] di-vided by the power in the “locomotor” band [0.5–3 Hz] [3]. [measured in Hz]
             :return list locomotor_freeze_index: Locomotor freeze index is the power in the “freeze” band [3–8 Hz] added to power in the “locomotor” band [0.5–3 Hz]. [measured in Hz]
         '''
-=======
-            :return list freeze_times: What times does freeze of gait occur.
-            :return list freeze_indexes: What are the index in the dataframe when freeze of gait occurs.
-            :return list locomotion_freezes: When does locomotion freeze happen,.
-        """
->>>>>>> 040152ce
         
         # the sampling frequency was recommended by the author of the pilot study
         data = self.resample_signal(data_frame) 
@@ -202,26 +186,15 @@
         return freeze_time, freeze_index, locomotor_freeze_index
 
 
-<<<<<<< HEAD
     def frequency_of_peaks(self, data_frame, axis='x'):
         ''' 
             This method assess the frequency of the peaks on any given axis.
-=======
-    def frequency_of_peaks(self, data_frame):
-        """ 
-            This method assess the frequency of the peaks on the x-axis.
->>>>>>> 040152ce
 
             :param DataFrame data_frame: The data frame.
             :param string axis: The axis (preferably forward direction) from which to extract all gait features.
 
-<<<<<<< HEAD
             :return float frequency_of_peaks: The frequency of peaks on the x-axis. [measured in Hz]
         '''
-=======
-            :return float frequency_of_peaks: The frequency of peaks on the x-axis.
-        """
->>>>>>> 040152ce
 
         peaks_data = data_frame[self.start_end_offset[0]: -self.start_end_offset[1]][axis].values
         maxtab, mintab = peakdet(peaks_data, self.delta)
@@ -262,22 +235,15 @@
 
 
     def walk_regularity_symmetry(self, data_frame):
-        """ 
+        '''
             This method extracts the step and stride regularity and also walk symmetry.
 
             :param DataFrame data_frame: the data frame.
 
-<<<<<<< HEAD
             :return list step_regularity: Regularity of steps on [x, y, z] coordinates. Defined as the consistency of the step-to-step pattern.
             :return list stride_regularity: Regularity of stride on [x, y, z] coordinates. Defined as the consistency of the stride-to-stride pattern.
             :return list walk_symmetry: Symmetry of walk on [x, y, z] coordinates. Defined as the difference between step and stride regularity.
         '''
-=======
-            :return list step_regularity: Regularity of steps on [x, y, z] coordinates.
-            :return list stride_regularity: Regularity of stride on [x, y, z] coordinates.
-            :return list walk_symmetry: Symmetry of walk on [x, y, z] coordinates.
-        """
->>>>>>> 040152ce
         
         def _symmetry(v):
             maxtab, _ = peakdet(v, self.delta)
@@ -299,7 +265,7 @@
 
 
     def walk_direction_preheel(self, data_frame):
-        """
+        '''
             Estimate local walk (not cardinal) direction with pre-heel strike phase.
 
             Inspired by Nirupam Roy's B.E. thesis: "WalkCompass:
@@ -307,13 +273,8 @@
 
             :param DataFrame data_frame: the data frame.
 
-<<<<<<< HEAD
             :return array direction: Unit vector of local walk (not cardinal) direction.
         '''
-=======
-            :return array direction: Unit vector of local walk (not cardinal) direction
-        """
->>>>>>> 040152ce
 
 
         # Sum of absolute values across accelerometer axes:
@@ -350,13 +311,8 @@
         return direction
 
 
-<<<<<<< HEAD
     def heel_strikes(self, data_frame, axis='x'):
         '''
-=======
-    def heel_strikes(self, data_frame_axis):
-        """
->>>>>>> 040152ce
             Estimate heel strike times between sign changes in accelerometer data.
 
             :param DataFrame data_frame: The data frame.
@@ -364,7 +320,7 @@
 
             :return array strikes: Heel strike timings
             :return list strike_indices: Heel strike timing indices.
-        """
+        '''
         # Demean data:
         data = data_frame[axis].values
         data -= data.mean()
@@ -406,13 +362,8 @@
         return strikes, strike_indices
 
 
-<<<<<<< HEAD
     def gait_regularity_symmetry(self, data_frame, axis='x', unbias=1, normalize=2):
         '''
-=======
-    def gait_regularity_symmetry(self, data_frame_axis, unbias=1, normalize=2):
-        """
->>>>>>> 040152ce
             Compute step and stride regularity and symmetry from accelerometer data.
 
             :param DataFrame data_frame: The data frame.
@@ -423,7 +374,7 @@
             :return float step_regularity: Step regularity measure along axis.
             :return float stride_regularity: Stride regularity measure along axis.
             :return symmetry: Symmetry measure along axis.
-        """
+        '''
 
         coefficients, _ = autocorrelate(data_frame[axis], unbias=1, normalize=2)
 
@@ -435,13 +386,12 @@
 
 
     def gait(self, data_frame, axis='x'):
-        """
+        '''
             Extract gait features from estimated heel strikes and accelerometer data.
 
             :param DataFrame data_frame: The data frame.
             :param string axis: The axis (preferably forward direction) from which to extract all gait features.
 
-<<<<<<< HEAD
             :return int number_of_steps: Estimated number of steps based on heel strikes. [number of steps]
             :return float velocity: Velocity (if distance). [meters/second]
             :return float avg_step_length: Average step length (if distance). [meters]
@@ -459,25 +409,6 @@
             :return float stride_regularity: Measure of stride regularity along axis. [percentage consistency of the stride-to-stride pattern]
             :return float symmetry: Measure of gait symmetry along axis. [difference between step and stride regularity]
         '''
-=======
-            :return int number_of_steps: Estimated number of steps based on heel strikes.
-            :return float velocity: Velocity (if distance).
-            :return float avg_step_length: Average step length (if distance).
-            :return float avg_stride_length: Average stride length (if distance).
-            :return float cadence: Number of steps divided by duration.
-            :return array step_durations: Step duration.
-            :return float avg_step_duration: Average step duration.
-            :return float sd_step_durations: Standard deviation of step durations.
-            :return list strides: Stride timings for each side.
-            :return float avg_number_of_strides: Estimated number of strides based on alternating heel strikes.
-            :return list stride_durations: Estimated stride durations.
-            :return float avg_stride_duration: Average stride duration.
-            :return float sd_step_durations: Standard deviation of stride durations.
-            :return float step_regularity: Measure of step regularity along axis.
-            :return float stride_regularity: Measure of stride regularity along axis.
-            :return float symmetry: Measure of gait symmetry along axis.
-        """
->>>>>>> 040152ce
 
         self.duration = data_frame.td[-1]
         data = data_frame[axis]
@@ -537,7 +468,7 @@
             avg_number_of_strides, avg_stride_duration, sd_stride_durations, \
             step_regularity, stride_regularity, symmetry
 
-    def coarse_gait_features(self):
+    def coarse_gait_features(self, data_frame, axis='x'):
 
         # Foot symmetry
         walking = data[strikes_ids[0]: strikes_ids[-1]]
@@ -660,25 +591,4 @@
         return  total_walking_time,\
                 total_steps,\
                 # total_bouts,\
-                # mean_bout_length
-
-
-
-if __name__ == '__main__':
-    ts = GaitTimeSeries()
-    ts = ts.load_data('../tests/data/cloudupdrs_gait.csv')
-
-    gp = GaitProcessor()
-
-# fix readthedocs!!!!! !!!
-
-# put this list in pivotal
-# list of implented vs lackcing gait features from paper (ieee-xplore)
-# george will send wavelet for step length without distance :)
-# identify the mid-section in walking and characterize:
-    # count number of steps it takes to fully rotate body
-    # rotational acceleration
-    # use quaternions for this
-
-# add units of measurement for all outputs
-# add references to functions+                # mean_bout_length