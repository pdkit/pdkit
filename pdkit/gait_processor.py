import sys
import traceback
import numpy as np

from .processor import Processor
from .utils import load_data, numerical_integration, autocorrelation, peakdet

<<<<<<< HEAD
from .utils import estimate_autocorrelation, numerical_integration

from scipy import interpolate, signal, fft
from pywt import wavedec

class GaitProcessor(Processor):
    '''
       This is the main Gait Processor class. Once the data is loaded it will be
       accessible at data_frame, where it looks like:
       data_frame.x, data_frame.y, data_frame.z: x, y, z components of the acceleration
       data_frame.index is the datetime-like index
       
       This values are recommended by the author of the pilot study [1]
       
       sampling_frequency = 100.0Hz
       cutoff_frequency = 2.0Hz
       filter_order = 2
       window = 256
       lower_frequency = 2.0Hz
       upper_frequency = 10.0Hz

       [1] Developing a tool for remote digital assessment of Parkinson s disease
            Kassavetis	P,	Saifee	TA,	Roussos	G,	Drougas	L,	Kojovic	M,	Rothwell	JC,	Edwards	MJ,	Bhatia	KP
            
       [2] The use of the fast Fourier transform for the estimation of power spectra: A method based 
            on time averaging over short, modified periodograms (IEEE Trans. Audio Electroacoust. 
            vol. 15, pp. 70-73, 1967)
            P. Welch
    '''
=======
from pywt import wavedec

class GaitProcessor(Processor):
    """Class used extract gait features from accelerometer data
    """
    def __init__(self, step_size=50.0, start_offset=100, end_offset=100, delta=0.5, loco_band=[0.5, 3], freeze_band=[3, 8]):
        super().__init__()
>>>>>>> 0ff4fc14

        self.freeze_time = None
        self.locomotion_freeze = None
        self.freeze_index = None
<<<<<<< HEAD
    

    def detect_fog(self, sample_rate=100.0, step_size=50.0):
        '''
            F
        
        
        Following http://delivery.acm.org/10.1145/1660000/1658515/a11-bachlin.pdf
        '''
=======

        self.step_size = step_size
        self.start_offset = start_offset
        self.end_offset = end_offset
        self.delta = delta
        self.loco_band = loco_band
        self.freeze_band = freeze_band


    def freeze_of_gait(self, data_frame):
        """Following http://delivery.acm.org/10.1145/1660000/1658515/a11-bachlin.pdf
        """
>>>>>>> 0ff4fc14
        
        # the sampling frequency was recommended by the author of the pilot study
        data = self.resample_signal(data_frame) 
        data = data.y.values

        f_res = self.sampling_frequency / self.window
        f_nr_LBs = int(self.loco_band[0] / f_res)
        f_nr_LBe = int(self.loco_band[1] / f_res)
        f_nr_FBs = int(self.freeze_band[0] / f_res)
        f_nr_FBe = int(self.freeze_band[1] / f_res)

        jPos = self.window + 1
        i = 0
        
        time = []
        sumLocoFreeze = []
        freezeIndex = []
        
        while jPos < len(data):
            
            jStart = jPos - self.window
            time.append(jPos)

            y = data[int(jStart):int(jPos)]
            y = y - np.mean(y)

            Y = np.fft.fft(y, int(self.window))
            Pyy = abs(Y*Y) / self.window #conjugate(Y) * Y / NFFT

            areaLocoBand = numerical_integration( Pyy[f_nr_LBs-1 : f_nr_LBe], self.sampling_frequency )
            areaFreezeBand = numerical_integration( Pyy[f_nr_FBs-1 : f_nr_FBe], self.sampling_frequency )

            sumLocoFreeze.append(areaFreezeBand + areaLocoBand)

            freezeIndex.append(areaFreezeBand / areaLocoBand)

            jPos = jPos + self.step_size
            i = i + 1

        self.freeze_times = time
        self.freeze_indexes = freezeIndex
        self.locomotion_freezes = sumLocoFreeze


<<<<<<< HEAD
    def frequency_from_peaks(self, start_offset=100, end_offset=100, delta=0.5):
=======
    def frequency_of_peaks(self, data_frame, delta=0.5):
>>>>>>> 0ff4fc14
        # this method calculatess the frequency from the peaks of the x-axis acceleration
        peaks_data = data_frame[self.start_offset:-self.end_offset].x.values
        self.peaks_data = peaks_data

        maxtab, mintab = peakdet(peaks_data, delta)

        x = np.mean(peaks_data[maxtab[1:,0].astype(int)] - peaks_data[maxtab[:-1,0].astype(int)])
        
        self.frequency_from_peaks = 1/x
        

<<<<<<< HEAD

    def gait_speed(self, wavelet_type='db3', wavelet_level=6):
=======
    def speed_of_gait(self, data_frame, wavelet_type='db3', wavelet_level=6):
>>>>>>> 0ff4fc14
        # the technique followed in this method is described in detail in [2]
        # it involves wavelet transforming the signal and calculating
        # the gait speed from the energies of the approximation coefficients
        coeffs = wavedec(data_frame.mag_sum_acc, wavelet=wavelet_type, level=wavelet_level)

        energy = [sum(coeffs[wavelet_level - i]**2) / len(coeffs[wavelet_level - i]) for i in range(wavelet_level)]

        WEd1 = energy[0] / (5 * np.sqrt(2))
        WEd2 = energy[1] / (4 * np.sqrt(2))
        WEd3 = energy[2] / (3 * np.sqrt(2))
        WEd4 = energy[3] / (2 * np.sqrt(2))
        WEd5 = energy[4] / np.sqrt(2)
        WEd6 = energy[5] / np.sqrt(2)

        speed= 0.5 * np.sqrt(WEd1+(WEd2/2)+(WEd3/3)+(WEd4/4)+(WEd5/5))

        self.gait_speed = speed

<<<<<<< HEAD
    def regularity_symmetry(self):
        
        def _symmetry(v):
            # DELTA = 0.5 as per Matlab code for gait analysis
            maxtab, _ = np.peakdet(v, DELTA=0.5)
            return maxtab[1][1], maxtab[2][1]

        step_regularity_x, stride_regularity_x = _symmetry(self.estimated_autocorrelation(self.data_frame.x))
        step_regularity_y, stride_regularity_y = _symmetry(self.estimated_autocorrelation(self.data_frame.x))
        step_regularity_z, stride_regularity_z = _symmetry(self.estimated_autocorrelation(self.data_frame.x))

        self.step_regularity_x = step_regularity_x
        self.stride_regularity_x = stride_regularity_x
        self.symmetry_x = stride_regularity_x - step_regularity_x
=======
    def walk_regularity_symmetry(self, data_frame):
        
        def _symmetry(v):
            maxtab, _ = peakdet(v, self.delta)
            return maxtab[1][1], maxtab[2][1]

        step_regularity_x, stride_regularity_x = _symmetry(autocorrelation(data_frame.x))
        step_regularity_y, stride_regularity_y = _symmetry(autocorrelation(data_frame.y))
        step_regularity_z, stride_regularity_z = _symmetry(autocorrelation(data_frame.z))
>>>>>>> 0ff4fc14

        symmetry_x = stride_regularity_x - step_regularity_x
        symmetry_y = stride_regularity_y - step_regularity_y
        symmetry_z = stride_regularity_z - step_regularity_z

        self.step_regularity = [step_regularity_x, step_regularity_y, step_regularity_z]
        self.stride_regularity = [stride_regularity_x, stride_regularity_y, stride_regularity_z]
        self.walk_symmetry = [symmetry_x, symmetry_y, symmetry_z]<|MERGE_RESOLUTION|>--- conflicted
+++ resolved
@@ -1,15 +1,14 @@
 import sys
 import traceback
+
 import numpy as np
-
-from .processor import Processor
-from .utils import load_data, numerical_integration, autocorrelation, peakdet
-
-<<<<<<< HEAD
-from .utils import estimate_autocorrelation, numerical_integration
 
 from scipy import interpolate, signal, fft
 from pywt import wavedec
+
+from .utils import load_data, numerical_integration, autocorrelation, peakdet
+
+from .processor import Processor
 
 class GaitProcessor(Processor):
     '''
@@ -18,8 +17,14 @@
        data_frame.x, data_frame.y, data_frame.z: x, y, z components of the acceleration
        data_frame.index is the datetime-like index
        
-       This values are recommended by the author of the pilot study [1]
+       This values are recommended by the author of the pilot study [1] and [3]
        
+       step_size = 50.0
+       start_offset = 100
+       end_offset = 100
+       delta = 0.5
+       loco_band = [0.5, 3]
+       freeze_band = [3, 8]
        sampling_frequency = 100.0Hz
        cutoff_frequency = 2.0Hz
        filter_order = 2
@@ -34,31 +39,14 @@
             on time averaging over short, modified periodograms (IEEE Trans. Audio Electroacoust. 
             vol. 15, pp. 70-73, 1967)
             P. Welch
+
+       [3] M. Bachlin et al., "Wearable Assistant for Parkinson’s Disease Patients With the Freezing of Gait Symptom,"
+           in IEEE Transactions on Information Technology in Biomedicine, vol. 14, no. 2, pp. 436-446, March 2010.
     '''
-=======
-from pywt import wavedec
 
-class GaitProcessor(Processor):
-    """Class used extract gait features from accelerometer data
-    """
+
     def __init__(self, step_size=50.0, start_offset=100, end_offset=100, delta=0.5, loco_band=[0.5, 3], freeze_band=[3, 8]):
         super().__init__()
->>>>>>> 0ff4fc14
-
-        self.freeze_time = None
-        self.locomotion_freeze = None
-        self.freeze_index = None
-<<<<<<< HEAD
-    
-
-    def detect_fog(self, sample_rate=100.0, step_size=50.0):
-        '''
-            F
-        
-        
-        Following http://delivery.acm.org/10.1145/1660000/1658515/a11-bachlin.pdf
-        '''
-=======
 
         self.step_size = step_size
         self.start_offset = start_offset
@@ -69,9 +57,10 @@
 
 
     def freeze_of_gait(self, data_frame):
-        """Following http://delivery.acm.org/10.1145/1660000/1658515/a11-bachlin.pdf
+        """ This method assess freeze of gait following [3].
+
+            :param DataFrame data_frame: the data frame.
         """
->>>>>>> 0ff4fc14
         
         # the sampling frequency was recommended by the author of the pilot study
         data = self.resample_signal(data_frame) 
@@ -116,31 +105,31 @@
         self.locomotion_freezes = sumLocoFreeze
 
 
-<<<<<<< HEAD
-    def frequency_from_peaks(self, start_offset=100, end_offset=100, delta=0.5):
-=======
-    def frequency_of_peaks(self, data_frame, delta=0.5):
->>>>>>> 0ff4fc14
-        # this method calculatess the frequency from the peaks of the x-axis acceleration
+    def frequency_of_peaks(self, data_frame):
+        """ This method assess the frequency of the peaks on the x-axis.
+
+            :param DataFrame data_frame: the data frame.
+        """
+
         peaks_data = data_frame[self.start_offset:-self.end_offset].x.values
         self.peaks_data = peaks_data
 
-        maxtab, mintab = peakdet(peaks_data, delta)
+        maxtab, mintab = peakdet(peaks_data, self.delta)
 
         x = np.mean(peaks_data[maxtab[1:,0].astype(int)] - peaks_data[maxtab[:-1,0].astype(int)])
         
         self.frequency_from_peaks = 1/x
         
 
-<<<<<<< HEAD
+    def speed_of_gait(self, data_frame, wavelet_type='db3', wavelet_level=6):
+        """ This method assess the speed of gait following [2].
+            It extracts the gait speed from the energies of the approximation coefficients of wavelet functions.
 
-    def gait_speed(self, wavelet_type='db3', wavelet_level=6):
-=======
-    def speed_of_gait(self, data_frame, wavelet_type='db3', wavelet_level=6):
->>>>>>> 0ff4fc14
-        # the technique followed in this method is described in detail in [2]
-        # it involves wavelet transforming the signal and calculating
-        # the gait speed from the energies of the approximation coefficients
+            :param DataFrame data_frame: the data frame.
+            :param str wavelet_type: the type of wavelet to use. See https://pywavelets.readthedocs.io/en/latest/ref/wavelets.html for a full list.
+            :param int wavelet_level: the number of cycles the used wavelet should have. See https://pywavelets.readthedocs.io/en/latest/ref/wavelets.html for a fill list.
+        """
+
         coeffs = wavedec(data_frame.mag_sum_acc, wavelet=wavelet_type, level=wavelet_level)
 
         energy = [sum(coeffs[wavelet_level - i]**2) / len(coeffs[wavelet_level - i]) for i in range(wavelet_level)]
@@ -156,23 +145,12 @@
 
         self.gait_speed = speed
 
-<<<<<<< HEAD
-    def regularity_symmetry(self):
-        
-        def _symmetry(v):
-            # DELTA = 0.5 as per Matlab code for gait analysis
-            maxtab, _ = np.peakdet(v, DELTA=0.5)
-            return maxtab[1][1], maxtab[2][1]
 
-        step_regularity_x, stride_regularity_x = _symmetry(self.estimated_autocorrelation(self.data_frame.x))
-        step_regularity_y, stride_regularity_y = _symmetry(self.estimated_autocorrelation(self.data_frame.x))
-        step_regularity_z, stride_regularity_z = _symmetry(self.estimated_autocorrelation(self.data_frame.x))
+    def walk_regularity_symmetry(self, data_frame):
+        """ This method extracts the step and stride regularity and also walk symmetry.
 
-        self.step_regularity_x = step_regularity_x
-        self.stride_regularity_x = stride_regularity_x
-        self.symmetry_x = stride_regularity_x - step_regularity_x
-=======
-    def walk_regularity_symmetry(self, data_frame):
+            :param DataFrame data_frame: the data frame.
+        """
         
         def _symmetry(v):
             maxtab, _ = peakdet(v, self.delta)
@@ -181,7 +159,6 @@
         step_regularity_x, stride_regularity_x = _symmetry(autocorrelation(data_frame.x))
         step_regularity_y, stride_regularity_y = _symmetry(autocorrelation(data_frame.y))
         step_regularity_z, stride_regularity_z = _symmetry(autocorrelation(data_frame.z))
->>>>>>> 0ff4fc14
 
         symmetry_x = stride_regularity_x - step_regularity_x
         symmetry_y = stride_regularity_y - step_regularity_y
