--- conflicted
+++ resolved
@@ -1,13 +1,12 @@
 #!/usr/bin/env python3
 import sys
 import logging
+
 import numpy as np
 import pandas as pd
+
 from scipy import interpolate, signal, fft
-<<<<<<< HEAD
 
-=======
->>>>>>> 0ff4fc14
 from .utils import load_data
 
 class Processor:
@@ -35,24 +34,9 @@
             P. Welch
     '''
 
-<<<<<<< HEAD
-    def __init__(self, 
-                 sampling_frequency=100.0,
-                 cutoff_frequency=2.0,
-                 filter_order=2,
-                 window=256,
-                 lower_frequency=2.0,
-                 upper_frequency=10.0):
-
-        try:
-            self.amplitude = 0
-            self.frequency = 0
-
-=======
     def __init__(self, sampling_frequency=100.0, cutoff_frequency=2.0, filter_order=2,
                  window=256, lower_frequency=2.0, upper_frequency=10.0):
         try:
->>>>>>> 0ff4fc14
             self.sampling_frequency = sampling_frequency
             self.cutoff_frequency = cutoff_frequency
             self.filter_order = filter_order
@@ -72,10 +56,7 @@
         except:
             logging.error("Unexpected error on Processor init: %s", sys.exc_info()[0])
 
-<<<<<<< HEAD
 
-=======
->>>>>>> 0ff4fc14
     def load_data(self, filename, format_file='cloudupdrs'):
         '''
             This is a general load data method where the format of data to load can be passed as a parameter,
@@ -87,7 +68,6 @@
         logging.debug("data loaded")
         return load_data(filename, format_file)
 
-<<<<<<< HEAD
 
     def resample_signal(self, data_frame):
         '''
@@ -100,19 +80,6 @@
         '''
         df_resampled = data_frame.resample(str(1 / self.sampling_frequency) + 'S').mean()
 
-=======
-    def resample_signal(self, data_frame):
-        '''
-            Convenience method for frequency conversion and resampling of data frame. 
-            Object must have a DatetimeIndex. After re-sampling, this methods interpolate the time magnitude sum 
-            acceleration values and the x,y,z values of the data frame acceleration
-
-            :param data_frame: the data frame to resample
-            :param str sampling_frequency: the sampling frequency. Default is 100Hz, as recommended by the author of the pilot study [1]
-        '''
-        df_resampled = data_frame.resample(str(1 / self.sampling_frequency) + 'S').mean()
-
->>>>>>> 0ff4fc14
         f = interpolate.interp1d(data_frame.td, data_frame.mag_sum_acc)
         new_timestamp = np.arange(data_frame.td[0], data_frame.td[-1], 1.0 / self.sampling_frequency)
         df_resampled.mag_sum_acc = f(new_timestamp)
@@ -120,7 +87,6 @@
         logging.debug("resample signal")
         return df_resampled.interpolate(method='linear')
 
-<<<<<<< HEAD
 
     def filter_signal(self, data_frame):
         '''
@@ -134,20 +100,6 @@
             :param str cutoff_frequency: The path to load data from
             :param str filter_order: format of the file. Default is CloudUPDRS. Set to mpower for mpower data.
         '''
-=======
-    def filter_signal(self, data_frame):
-        '''
-            This method filters a data frame signal as suggested in [1]. First step is to high pass filter the data
-            frame using a butter Butterworth digital and analog filter 
-            (https://docs.scipy.org/doc/scipy-0.14.0/reference/generated/scipy.signal.butter.html). Then the method 
-            filter the data frame along one-dimension using a digital filter. 
-            (https://docs.scipy.org/doc/scipy/reference/generated/scipy.signal.lfilter.html)
-
-            :param data_frame: the data frame    
-            :param str cutoff_frequency: The path to load data from
-            :param str filter_order: format of the file. Default is CloudUPDRS. Set to mpower for mpower data.
-        '''
->>>>>>> 0ff4fc14
         b, a = signal.butter(self.filter_order, 2 * self.cutoff_frequency / self.sampling_frequency, 'high', analog=False)
         filtered_signal = signal.lfilter(b, a, data_frame.mag_sum_acc.values)
         data_frame['filtered_signal'] = filtered_signal
@@ -155,10 +107,7 @@
         logging.debug("filter signal")
         return data_frame
 
-<<<<<<< HEAD
 
-=======
->>>>>>> 0ff4fc14
     def fft_signal(self, data_frame):
         '''
             This method perform Fast Fourier Transform on the data frame using a hanning window
@@ -182,9 +131,5 @@
         data_frame_fft = pd.DataFrame(data, index=data_frame.index[ll:rr],
                                       columns=['filtered_signal', 'transformed_signal', 'dt'])
         logging.debug("fft signal")
-<<<<<<< HEAD
         return data_frame_fft
-=======
-        return data_frame_fft
-        
->>>>>>> 0ff4fc14
+        